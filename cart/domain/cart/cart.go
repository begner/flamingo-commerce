--- conflicted
+++ resolved
@@ -284,13 +284,8 @@
 	return price
 }
 
-<<<<<<< HEAD
-// SumShipping - returns sum price of deliveries ShippingItems
+// SumShippingNet - returns net sum price of deliveries ShippingItems
 func (c Cart) SumShippingNet() domain.Price {
-=======
-// SumShippingNet - returns net sum price of deliveries ShippingItems
-func (cart Cart) SumShippingNet() domain.Price {
->>>>>>> e6c3515b
 	var prices []domain.Price
 
 	for _, del := range c.Deliveries {
@@ -441,12 +436,7 @@
 	if c.AdditionalData.ReservedOrderID != "" {
 		return c.AdditionalData.ReservedOrderID
 	}
-<<<<<<< HEAD
-
 	return fmt.Sprintf("%v-%v", c.ID, c.EntityID)
-=======
-	return fmt.Sprintf("%v-%v", cart.ID, cart.EntityID)
->>>>>>> e6c3515b
 }
 
 // GetTotalItemsByType gets a slice of all Totalitems by typeCode
